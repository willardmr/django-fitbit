--- conflicted
+++ resolved
@@ -6,11 +6,8 @@
 from celery.exceptions import Ignore, Reject
 from dateutil import parser
 from django.core.cache import cache
-<<<<<<< HEAD
 from django.utils.timezone import utc
-=======
 from django.db import transaction
->>>>>>> 9e8b25fc
 from fitbit.exceptions import HTTPBadRequest, HTTPTooManyRequests
 
 from . import utils
@@ -71,70 +68,46 @@
             _type, fitbit_user, sdat))
         raise Ignore()
 
-<<<<<<< HEAD
-    fbusers = UserFitbit.objects.filter(fitbit_user=fitbit_user)
-    default_period = utils.get_setting('FITAPP_DEFAULT_PERIOD')
-    if default_period:
-         dates = {'base_date': 'today', 'period': default_period}
-    else:
-        dates = {'base_date': 'today', 'period': 'max'}
-    if date:
-        dates = {'base_date': date, 'end_date': date}
-    try:
-        for fbuser in fbusers:
-            data = utils.get_fitbit_data(fbuser, _type, **dates)
-            if utils.get_setting('FITAPP_GET_INTRADAY'):
-                tz_offset = utils.get_fitbit_profile(fbuser,
-                                                     'offsetFromUTCMillis')
-                tz_offset = tz_offset / 3600 / 1000  # Converted to hours
-            for datum in data:
-                # Create new record or update existing record
-                date = parser.parse(datum['dateTime'])
-                value = datum['value']
-                # Don't create unnecessary records
-                if int(float(value)) == 0:
-                    continue
-                if _type.intraday_support and \
-                        utils.get_setting('FITAPP_GET_INTRADAY'):
-                    resources = TimeSeriesDataType.objects.filter(
-                        intraday_support=True)
-                    for i, _type in enumerate(resources):
-                        # Offset each call by 2 seconds so they don't bog down
-                        # the server
-                        get_intraday_data.apply_async(
-                            (fbuser.fitbit_user, _type.category,
-                             _type.resource, date, tz_offset),
-                            countdown=(2 * i))
-                tsd, created = TimeSeriesData.objects.get_or_create(
-                    user=fbuser.user, resource_type=_type, date=date,
-                    intraday=False)
-                tsd.value = value
-                tsd.save()
-        # Release the lock
-        cache.delete(lock_id)
-=======
     try:
         with transaction.atomic():
             # Block until we have exclusive update access to this UserFitbit, so
             # that another process cannot step on us when we update tokens
             fbusers = UserFitbit.objects.select_for_update().filter(
                 fitbit_user=fitbit_user)
-            dates = {'base_date': 'today', 'period': 'max'}
+            default_period = utils.get_setting('FITAPP_DEFAULT_PERIOD')
+            if default_period:
+                dates = {'base_date': 'today', 'period':default_period}
+            else:
+                dates = {'base_date': 'today', 'period': 'max'}
             if date:
                 dates = {'base_date': date, 'end_date': date}
 
             for fbuser in fbusers:
                 data = utils.get_fitbit_data(fbuser, _type, **dates)
+                if utils.get_setting('FITAPP_GET_INTRADAY'):
+                    tz_offset = utils.get_fitbit_profile(fbuser,
+                                                         'offsetFromUTCMillis')
+                    tz_offset = tz_offset / 3600 / 1000  # Converted to hours
                 for datum in data:
                     # Create new record or update existing record
                     date = parser.parse(datum['dateTime'])
+                    if _type.intraday_support and \
+                            utils.get_setting('FITAPP_GET_INTRADAY'):
+                        resources = TimeSeriesDataType.objects.filter(
+                            intraday_support=True)
+                        for i, _type in enumerate(resources):
+                            # Offset each call by 2 seconds so they don't bog down
+                            # the server
+                            get_intraday_data.apply_async(
+                                (fbuser.fitbit_user, _type.category,
+                                _type.resource, date, tz_offset),
+                                countdown=(2 * i))
                     tsd, created = TimeSeriesData.objects.get_or_create(
                         user=fbuser.user, resource_type=_type, date=date)
                     tsd.value = datum['value']
                     tsd.save()
             # Release the lock
             cache.delete(lock_id)
->>>>>>> 9e8b25fc
     except HTTPTooManyRequests:
         # We have hit the rate limit for the user, retry when it's reset,
         # according to the reply from the failing API call
